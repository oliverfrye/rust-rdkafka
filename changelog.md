--- conflicted
+++ resolved
@@ -4,9 +4,6 @@
 
 ## Unreleased
 
-<<<<<<< HEAD
-* Add the `AdminClient::delete_groups` method, which deletes consumer groups
-=======
 * **Breaking change.** `util::get_rdkafka_version` now returns `(i32, String)`.
   Previously, it returned `(u16, String)` which would silently truncate the hex
   representation of the version:
@@ -18,8 +15,7 @@
   > xx = pre-release id (0xff is the final release)
   > E.g.: 0x010902ff = 1.9.2
 
-* Add the [`AdminClient::delete_groups`] method, which deletes consumer groups
->>>>>>> 2a81c863
+* Add the `AdminClient::delete_groups` method, which deletes consumer groups
   from a Kafka cluster ([#510]).
 
   Thanks, [@andrewinci].
